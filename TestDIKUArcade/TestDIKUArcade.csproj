﻿<?xml version="1.0" encoding="utf-8"?>
<Project ToolsVersion="12.0" DefaultTargets="Build" xmlns="http://schemas.microsoft.com/developer/msbuild/2003">
  <Import Project="$(MSBuildExtensionsPath)\$(MSBuildToolsVersion)\Microsoft.Common.props" Condition="Exists('$(MSBuildExtensionsPath)\$(MSBuildToolsVersion)\Microsoft.Common.props')" />
  <PropertyGroup>
    <Configuration Condition=" '$(Configuration)' == '' ">Debug</Configuration>
    <Platform Condition=" '$(Platform)' == '' ">AnyCPU</Platform>
    <ProjectGuid>{A8901ED0-36D9-4A14-A84D-14D27A6C00B4}</ProjectGuid>
    <ProjectTypeGuids>{FAE04EC0-301F-11D3-BF4B-00C04F79EFBC}</ProjectTypeGuids>
    <OutputType>Exe</OutputType>
    <AppDesignerFolder>Properties</AppDesignerFolder>
    <RootNamespace>TestDIKUArcade</RootNamespace>
    <AssemblyName>TestDIKUArcade</AssemblyName>
    <TargetFrameworkVersion>v4.5</TargetFrameworkVersion>
    <FileAlignment>512</FileAlignment>
  </PropertyGroup>
  <PropertyGroup Condition=" '$(Configuration)|$(Platform)' == 'Debug|AnyCPU' ">
    <PlatformTarget>AnyCPU</PlatformTarget>
    <DebugSymbols>true</DebugSymbols>
    <DebugType>full</DebugType>
    <Optimize>false</Optimize>
    <OutputPath>bin\Debug\</OutputPath>
    <DefineConstants>DEBUG;TRACE</DefineConstants>
    <ErrorReport>prompt</ErrorReport>
    <WarningLevel>4</WarningLevel>
  </PropertyGroup>
  <PropertyGroup Condition=" '$(Configuration)|$(Platform)' == 'Release|AnyCPU' ">
    <PlatformTarget>AnyCPU</PlatformTarget>
    <DebugType>pdbonly</DebugType>
    <Optimize>true</Optimize>
    <OutputPath>bin\Release\</OutputPath>
    <DefineConstants>TRACE</DefineConstants>
    <ErrorReport>prompt</ErrorReport>
    <WarningLevel>4</WarningLevel>
  </PropertyGroup>
  <ItemGroup>
    <Reference Include="OpenTK, Version=2.0.0.0, Culture=neutral, PublicKeyToken=bad199fe84eb3df4">
      <HintPath>..\packages\OpenTK.2.0.0\lib\net20\OpenTK.dll</HintPath>
    </Reference>
    <Reference Include="System" />
    <Reference Include="System.Core" />
    <Reference Include="System.Drawing" />
    <Reference Include="System.Xml.Linq" />
    <Reference Include="System.Data.DataSetExtensions" />
    <Reference Include="System.Data" />
    <Reference Include="System.Xml" />
  </ItemGroup>
  <ItemGroup>
    <Compile Include="Program.cs" />
    <Compile Include="Properties\AssemblyInfo.cs" />
<<<<<<< HEAD
    <Compile Include="TestEventBusInputEvents.cs" />
=======
    <Compile Include="TestRenderText.cs" />
>>>>>>> 57a1fb05
    <Compile Include="TestSimpleEntityRendering.cs" />
    <Compile Include="TestImageStrideFormation.cs" />
    <Compile Include="TestEntityRotation.cs" />
  </ItemGroup>
  <ItemGroup>
    <ProjectReference Include="..\DIKUArcade\DIKUArcade.csproj">
      <Project>{a1e4e4df-0967-4096-9e3c-fbc29b7d07dd}</Project>
      <Name>DIKUArcade</Name>
    </ProjectReference>
  </ItemGroup>
  <Import Project="$(MSBuildToolsPath)\Microsoft.CSharp.targets" />
  <!-- To modify your build process, add your task inside one of the targets below and uncomment it. 
       Other similar extension points exist, see Microsoft.Common.targets.
  <Target Name="BeforeBuild">
  </Target>
  <Target Name="AfterBuild">
  </Target>
  -->
</Project><|MERGE_RESOLUTION|>--- conflicted
+++ resolved
@@ -47,11 +47,8 @@
   <ItemGroup>
     <Compile Include="Program.cs" />
     <Compile Include="Properties\AssemblyInfo.cs" />
-<<<<<<< HEAD
     <Compile Include="TestEventBusInputEvents.cs" />
-=======
     <Compile Include="TestRenderText.cs" />
->>>>>>> 57a1fb05
     <Compile Include="TestSimpleEntityRendering.cs" />
     <Compile Include="TestImageStrideFormation.cs" />
     <Compile Include="TestEntityRotation.cs" />
