﻿using System;
using DIKUArcade;
using DIKUArcade.Entities;
using DIKUArcade.Graphics;
using DIKUArcade.Math;
using DIKUArcade.Strategies;
using OpenTK.Input;

namespace TestDIKUArcade {
    internal class Program {
        public static void Main(string[] args) {

            // Testing DIKUArcade...
            // ---- uncomment ONE line at a time ----
            //

            //TestSimpleEntityRendering.MainFunction();
            //TestImageStrideFormation.MainFunction();
            //TestEntityRotation.MainFunction();
<<<<<<< HEAD
            //var prog = new TestEventBusInputEvents(); { prog.GameLoop(); }
=======
            TestRenderText.MainFunction();
>>>>>>> 57a1fb05
        }
    }
}<|MERGE_RESOLUTION|>--- conflicted
+++ resolved
@@ -17,11 +17,9 @@
             //TestSimpleEntityRendering.MainFunction();
             //TestImageStrideFormation.MainFunction();
             //TestEntityRotation.MainFunction();
-<<<<<<< HEAD
-            //var prog = new TestEventBusInputEvents(); { prog.GameLoop(); }
-=======
-            TestRenderText.MainFunction();
->>>>>>> 57a1fb05
+            //TestRenderText.MainFunction();
+            var prog = new TestEventBusInputEvents(); { prog.GameLoop(); }
+
         }
     }
 }